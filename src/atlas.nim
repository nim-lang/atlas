--- conflicted
+++ resolved
@@ -49,11 +49,7 @@
                         ['major'|'minor'|'patch'] or a SemVer tag like ['1.0.3']
                         or a letter ['a'..'z']: a.b.c.d.e.f.g
   pin [atlas.lock]      pin the current checkouts and store them in the lock
-<<<<<<< HEAD
-  replay [atlas.lock]   replay the state of the projects according to the lock
-=======
   rep [atlas.lock]      replay the state of the projects according to the lock
->>>>>>> fe6b9080
   convert <nimble.lock> [atlas.lock]
                         convert Nimble lockfile into an Atlas one
   outdated              list the packages that are outdated
@@ -662,17 +658,11 @@
       pinWorkspace c, args[0]
     else:
       pinProject c, args[0]
-<<<<<<< HEAD
   of "rep", "replay":
     optSingleArg(LockFileName)
     replay c, args[0]
-    # if CfgHere in c.flags:
-    #   patchNimCfg(c, paths, c.currentDir)
-=======
-  of "rep", "replay", "reproduce":
-    optSingleArg(LockFileName)
-    replay c, args[0]
->>>>>>> fe6b9080
+    if CfgHere in c.flags:
+      patchNimCfg(c, paths, c.currentDir)
   of "convert":
     if args.len < 1:
       fatal "convert command takes a nimble lockfile argument"
