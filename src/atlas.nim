#
#           Atlas Package Cloner
#        (c) Copyright 2021 Andreas Rumpf
#
#    See the file "copying.txt", included in this
#    distribution, for details about the copyright.
#

## Simple tool to automate frequent workflows: Can "clone"
## a Nimble dependency and its dependencies recursively.

import std / [parseopt, strutils, os, osproc, tables, sets, json, jsonutils]
import versions, context, osutils, packagesjson, gitops, nimenv, lockfiles,
  depgraphs, confighandler, configutils, cloner, nimblechecksums, reporters,
  nimbleparser, pkgurls

from std/terminal import isatty

when defined(nimAtlasBootstrap):
  import ../dist/sat/src/sat/sat
else:
  import sat/sat

const
  AtlasVersion =
    block:
      var ver = ""
      for line in staticRead("../atlas.nimble").splitLines():
        if line.startsWith("version ="):
          ver = line.split("=")[1].replace("\"", "").replace(" ", "")
      assert ver != ""
      ver & " (sha: " & staticExec("git log -n 1 --format=%H") & ")"

const
  LockFileName = "atlas.lock"
  Usage = "atlas - Nim Package Cloner Version " & AtlasVersion & """

  (c) 2021 Andreas Rumpf
Usage:
  atlas [options] [command] [arguments]
Command:
  init                  initializes the current directory as a workspace
    --deps=DIR          use DIR as the directory for dependencies
                        (default: store directly in the workspace)

  use <url|pkgname>     clone a package and all of its dependencies and make
                        it importable for the current project
  clone <url|pkgname>   clone a package and all of its dependencies
  update <url|pkgname>  update a package and all of its dependencies
  install <proj.nimble> use the .nimble file to setup the project's dependencies
  new <project>         init a new project directory
  search <keyA> [keyB ...]
                        search for package that contains the given keywords
  extract <file.nimble> extract the requirements and custom commands from
                        the given Nimble file
  updateProjects [filter]
                        update every project that has a remote
                        URL that matches `filter` if a filter is given
  updateDeps [filter]
                        update every dependency that has a remote
                        URL that matches `filter` if a filter is given
  tag [major|minor|patch]
                        add and push a new tag, input must be one of:
                        ['major'|'minor'|'patch'] or a SemVer tag like ['1.0.3']
                        or a letter ['a'..'z']: a.b.c.d.e.f.g
  pin [atlas.lock]      pin the current checkouts and store them in the lock file
  rep [atlas.lock]      replay the state of the projects according to the lock file
  changed <atlack.lock> list any packages that differ from the lock file
  convert <nimble.lock> [atlas.lock]
                        convert Nimble lockfile into an Atlas one
  outdated              list the packages that are outdated
  build|test|doc|tasks  currently delegates to `nimble build|test|doc`
  task <taskname>       currently delegates to `nimble <taskname>`
  env <nimversion>      setup a Nim virtual environment
    --keep              keep the c_code subdirectory

Command type options:
  -p                    interperate command as a project command
  -w                    interperate command as a workspace command

Options:
  --keepCommits         do not perform any `git checkouts`
  --full                perform full checkouts rather than the default shallow
  --cfgHere             also create/maintain a nim.cfg in the current
                        working directory
  --workspace=DIR, -d=DIR
                        use DIR as workspace
  --project=DIR         use DIR as the current project
  --noexec              do not perform any action that may run arbitrary code
  --autoenv             detect the minimal Nim $version and setup a
                        corresponding Nim virtual environment
  --autoinit            auto initialize a workspace
  --colors=on|off       turn on|off colored output
  --resolver=minver|semver|maxver
                        which resolution algorithm to use, default is semver
  --showGraph           show the dependency graph
  --keepWorkspace       do not update/overwrite `atlas.workspace`
  --list                list all available and installed versions
  --version, -v         show the version
  --ignoreUrls          don't error on mismatching urls
  --verbosity=normal|trace|debug
                        set verbosity level to normal, trace, debug
  --global, -g          use global workspace in ~/.atlas
  --help, -h           show this help
"""

proc writeHelp() =
  stdout.write(Usage)
  stdout.flushFile()
  quit(0)

proc writeVersion() =
  stdout.write("version: " & AtlasVersion & "\n")
  stdout.flushFile()
  quit(0)

proc tag(c: var AtlasContext; tag: string) =
  gitTag(c, c.projectDir, tag)
  pushTag(c, c.projectDir, tag)

proc tag(c: var AtlasContext; field: Natural) =
  let oldErrors = c.errors
  let newTag = incrementLastTag(c, c.projectDir, field)
  if c.errors == oldErrors:
    tag(c, newTag)

proc generateDepGraph(c: var AtlasContext; g: DepGraph) =
  proc repr(w: Dependency): string =
    $(w.pkg.url / w.commit)

  var dotGraph = ""
  for n in allNodes(g):
    dotGraph.addf("\"$1\" [label=\"$2\"];\n", [n.repr, if n.active: "" else: "unused"])
  for n in allNodes(g):
    for child in directDependencies(g, c, n):
      dotGraph.addf("\"$1\" -> \"$2\";\n", [n.repr, child.repr])
  let dotFile = c.currentDir / "deps.dot"
  writeFile(dotFile, "digraph deps {\n$1}\n" % dotGraph)
  let graphvizDotPath = findExe("dot")
  if graphvizDotPath.len == 0:
    #echo("gendepend: Graphviz's tool dot is required, " &
    #  "see https://graphviz.org/download for downloading")
    discard
  else:
    discard execShellCmd("dot -Tpng -odeps.png " & quoteShell(dotFile))

proc afterGraphActions(c: var AtlasContext; g: DepGraph) =
  if c.errors == 0 and KeepWorkspace notin c.flags:
    writeConfig c, toJson(g)

  if ShowGraph in c.flags:
    generateDepGraph c, g
  if c.errors == 0 and AutoEnv in c.flags:
    let v = g.bestNimVersion
    if v != Version"":
      setupNimEnv c, c.workspace, v.string, Keep in c.flags

proc getRequiredCommit*(c: var AtlasContext; w: Dependency): string =
  if isShortCommitHash(w.commit): shortToCommit(c, w.commit)
  else: w.commit

proc checkoutLaterCommit(c: var AtlasContext; g: var DepGraph; w: Dependency) =
  # Now dead code.
  withDir c, w.ondisk:
    if w.commit.len == 0 or cmpIgnoreCase(w.commit, InvalidCommit) == 0:
      gitPull(c, w.pkg.url)
    else:
      let err = checkGitDiffStatus(c)
      if err.len > 0:
        warn c, w.pkg.projectName, err
      else:
        let requiredCommit = getRequiredCommit(c, w)
        let (cc, status) = exec(c, GitCurrentCommit, [])
        let currentCommit = strutils.strip(cc)
        if requiredCommit == "" or status != 0:
          if requiredCommit == "" and w.commit == InvalidCommit:
            warn c, w.pkg.projectName, "package has no tagged releases"
          else:
            warn c, w.pkg.projectName, "cannot find specified version/commit " & w.commit
        else:
          if currentCommit != requiredCommit:
            # checkout the later commit:
            # git merge-base --is-ancestor <commit> <commit>
            let (cc, status) = exec(c, GitMergeBase, [currentCommit, requiredCommit])
            let mergeBase = strutils.strip(cc)
            if status == 0 and (mergeBase == currentCommit or mergeBase == requiredCommit):
              # conflict resolution: pick the later commit:
              if mergeBase == currentCommit:
                checkoutGitCommit(c, w.ondisk, requiredCommit)
            else:
              checkoutGitCommit(c, w.ondisk, requiredCommit)
              when false:
                warn c, w.pkg.projectName, "do not know which commit is more recent:",
                  currentCommit, "(current) or", w.commit, " =", requiredCommit, "(required)"

proc traverseLoop(c: var AtlasContext; nc: var NimbleContext; g: var DepGraph): seq[CfgPath] =
  result = @[]
  expand c, g, nc, TraversalMode.AllReleases
  let f = toFormular(c, g, c.defaultAlgo)
  solve c, g, f
  for w in allActiveNodes(g):
    result.add CfgPath(toDestDir(g, w) / getCfgPath(g, w).string)

proc traverse(c: var AtlasContext; nc: var NimbleContext; start: string): seq[CfgPath] =
  # returns the list of paths for the nim.cfg file.
  let u = createUrl(start, c.overrides)
  var g = c.createGraph(u)

  #if $pkg.url == "":
  #  error c, pkg, "cannot resolve package name"
  #  return
  #c.projectDir = c.depsDir / u.projectName
  for n in allNodes(g):
    c.projectDir = n.ondisk
    break

  result = traverseLoop(c, nc, g)
  afterGraphActions c, g


proc installDependencies(c: var AtlasContext; nc: var NimbleContext; nimbleFile: string) =
  # 1. find .nimble file in CWD
  # 2. install deps from .nimble
  let (dir, pkgname, _) = splitFile(nimbleFile)
  info c, pkgname, "installing dependencies for " & pkgname & ".nimble"
  var g = createGraph(c, createUrlSkipPatterns(dir))
  trace c, pkgname, "traversing depency loop"
  let paths = traverseLoop(c, nc, g)
  trace c, pkgname, "done traversing depencies"
  let cfgPath = if CfgHere in c.flags: CfgPath c.currentDir else: findCfgDir(c)
  patchNimCfg(c, paths, cfgPath)
  trace c, pkgname, "executing post install actions"
  afterGraphActions c, g

proc updateDir(c: var AtlasContext; dir, filter: string) =
  ## update the package's VCS
  for kind, file in walkDir(dir):
    debug c, (c.workspace / "updating"), "checking directory: " & $kind & " file: " & file.absolutePath
    if kind == pcDir and isGitDir(file):
      trace c, file, "updating directory"
      gitops.updateDir(c, file, filter)

proc detectWorkspace(currentDir: string): string =
  ## find workspace by checking `currentDir` and its parents.
  result = currentDir
  while result.len > 0:
    if fileExists(result / AtlasWorkspace):
      return result
    result = result.parentDir()
  ## TODO: implement possible better default workspace option

proc autoWorkspace(currentDir: string): string =
  result = currentDir
  while result.len > 0 and dirExists(result / ".git"):
    result = result.parentDir()

proc createWorkspaceIn(c: var AtlasContext) =
  if not fileExists(c.workspace / AtlasWorkspace):
    writeDefaultConfigFile c
    info c, c.workspace, "created atlas.workspace"
  if c.workspace != c.depsDir and c.depsDir != "":
    createDir absoluteDepsDir(c.workspace, c.depsDir)
    info c, c.depsDir, "created deps dir"

proc listOutdated(c: var AtlasContext; dir: string) =
  var updateable = 0
  for k, f in walkDir(dir, relative=true):
    if k in {pcDir, pcLinkToDir} and isGitDir(dir / f):
      withDir c, dir / f:
        if gitops.isOutdated(c, dir / f):
          inc updateable

  if updateable == 0:
    info c, c.workspace, "all packages are up to date"

proc listOutdated(c: var AtlasContext) =
  if c.depsDir.len > 0 and c.depsDir != c.workspace:
    listOutdated c, c.depsDir
  listOutdated c, c.workspace

proc newProject(c: var AtlasContext; projectName: string) =
  ## Tries to create a new project directory in the current dir
  ## with a single bare `projectname.nim` file inside.
  ## `projectName` is validated.

  proc isValidProjectName(n: openArray[char]): bool =
    ## Validates `n` as a project name:
    ## Valid Nim identifier with addition of dashes (`-`) being allowed,
    ## but replaced with underscores (`_`) for the `.nim` file name.
    ## .. Note: Doesn't check if `n` is a valid file/directory name.
    if n.len > 0 and n[0] in IdentStartChars:
      for i, c in n:
        case c
        of Letters + Digits: discard "fine"
        of '-', '_':
          if i > 0 and n[i-1] in {'-', '_'}: return false
          else: discard "fine"
        else: return false
      return true
    else: return false

  let name = projectName.strip()
  if not (isValidFilename(name) and isValidProjectName(name)):
    error c, name, "'" & name & "' is not a vaild project name!"
    quit(1)
  if dirExists(name):
    error c, name, "Directory '" & name & "' already exists!"
    quit(1)
  try:
    createDir(name)
  except OSError as e:
    error c, name, "Failed to create directory '$#': $#" % [name, e.msg]
    quit(1)
  info c, name, "created project dir"
  withDir(c, name):
    let fname = name.replace('-', '_') & ".nim"
    try:
      # A header doc comment with the project's name
      fname.writeFile("## $#\n" % name)
    except IOError as e:
      error c, name, "Failed writing to file '$#': $#" % [fname, e.msg]
      quit(1)

proc main(c: var AtlasContext) =
  var action = ""
  var args: seq[string] = @[]

  template singleArg() =
    if args.len != 1:
      fatal action & " command takes a single package name"

  template optSingleArg(default: string) =
    if args.len == 0:
      args.add default
    elif args.len != 1:
      fatal action & " command takes a single package name"

  template noArgs() =
    if args.len != 0:
      fatal action & " command takes no arguments"

  template projectCmd() =
    if explicitWorkspaceCmd:
      fatal action & " command cannot be executed as a workspace command"
    if c.projectDir == c.workspace or c.projectDir == c.depsDir:
      fatal action & " command must be executed in a project, not in the workspace"

<<<<<<< HEAD
  var autoinit = false
  var explicitProjectOverride = false
  var explicitDepsDirOverride = false
=======
  template setWorkspaceDir(val: string) =
    if val == ".":
      c.workspace = getCurrentDir()
      createWorkspaceIn c
    elif val.len > 0:
      c.workspace = val
      if not explicitProjectOverride:
        c.currentDir = val
      createDir(val)
      createWorkspaceIn c
    else:
      writeHelp()

  template setProjectDir(val: string) =
    explicitProjectOverride = true
    if isAbsolute(val):
      c.currentDir = val
    else:
      c.currentDir = getCurrentDir() / val

  proc findCurrentNimble(): string =
    for x in walkPattern("*.nimble"):
      return x

  var
    autoinit = false
    explicitProjectOverride = false
    explicitDepsDirOverride = false
    explicitProjCmd = false
    explicitWorkspaceCmd = false

  # process cli environment variables
>>>>>>> 53e6a3df
  if existsEnv("NO_COLOR") or not isatty(stdout) or (getEnv("TERM") == "dumb"):
    c.noColors = true
  if existsEnv("ATLAS_WORKSPACE"):
    setWorkspaceDir(getEnv("ATLAS_WORKSPACE"))
  if existsEnv("ATLAS_PROJECT"):
    setWorkspaceDir(getEnv("ATLAS_PROJECT"))

  # process cli option flags
  for kind, key, val in getopt():
    case kind
    of cmdArgument:
      if action.len == 0:
        action = key.normalize
      else:
        args.add key
    of cmdLongOption, cmdShortOption:
      case normalize(key)
      of "help", "h": writeHelp()
      of "version", "v": writeVersion()
      of "p": explicitProjCmd = true
      of "w": explicitWorkspaceCmd = true
      of "keepcommits": c.flags.incl KeepCommits
      of "workspace", "d":
        setWorkspaceDir(val)
      of "project":
        setProjectDir(val)
      of "deps":
        if val.len > 0:
          c.depsDir = val
          explicitDepsDirOverride = true
        else:
          writeHelp()
      of "cfghere": c.flags.incl CfgHere
      of "full": c.flags.incl FullClones
      of "autoinit": autoinit = true
      of "showgraph": c.flags.incl ShowGraph
      of "ignoreurls": c.flags.incl IgnoreUrls
      of "keepworkspace": c.flags.incl KeepWorkspace
      of "keep": c.flags.incl Keep
      of "autoenv": c.flags.incl AutoEnv
      of "noexec": c.flags.incl NoExec
      of "list": c.flags.incl ListVersions
      of "global", "g": c.flags.incl GlobalWorkspace
      of "colors":
        case val.normalize
        of "off": c.noColors = true
        of "on": c.noColors = false
        else: writeHelp()
      of "verbosity":
        case val.normalize
        of "normal": c.verbosity = 0
        of "trace": c.verbosity = 1
        of "debug": c.verbosity = 2
        else: writeHelp()
      of "assertonerror": c.assertOnError = true
      of "resolver":
        try:
          c.defaultAlgo = parseEnum[ResolutionAlgorithm](val)
        except ValueError:
          quit "unknown resolver: " & val
      else: writeHelp()
    of cmdEnd: assert false, "cannot happen"

  if c.workspace.len > 0:
    if not dirExists(c.workspace): fatal "Workspace directory '" & c.workspace & "' not found."
    readConfig c
  elif action notin ["init", "tag"]:
    if GlobalWorkspace in c.flags:
      c.workspace = detectWorkspace(getHomeDir() / ".atlas")
      warn c, c.workspace, "using global workspace"
    else:
      c.workspace = detectWorkspace(c.currentDir)
    if c.workspace.len > 0:
      readConfig c
      info c, c.workspace.absolutePath, "is the current workspace"
    elif autoinit:
      c.workspace = autoWorkspace(c.currentDir)
      createWorkspaceIn c
    elif action notin ["search", "list"]:
      fatal "No workspace found. Run `atlas init` if you want this current directory to be your workspace."

  if not explicitDepsDirOverride and action notin ["init", "tag"] and c.depsDir.len == 0:
    c.depsDir = c.workspace
  if action != "tag":
    createDir(c.depsDir)

  if explicitProjCmd and explicitWorkspaceCmd:
      fatal "Cannot specify both -w and -p flags together since they conflict with each other."

  # process cli command
  case action
  of "":
    fatal "No action."
  of "init":
    if GlobalWorkspace in c.flags:
      c.workspace = getHomeDir() / ".atlas"
      createDir(c.workspace)
    else:
      c.workspace = getCurrentDir()
    createWorkspaceIn c
  of "clone", "update":
    singleArg()
    var nc = createNimbleContext(c, c.depsDir)
    let deps = traverse(c, nc, args[0])
    let cfgPath = if CfgHere in c.flags: CfgPath c.currentDir
                  else: findCfgDir(c)
    patchNimCfg c, deps, cfgPath
  of "use":
    singleArg()
    var nimbleFile = findNimbleFile(c, c.workspace)
    var nc = createNimbleContext(c, c.depsDir)

    if nimbleFile.isNone:
      trace c, getCurrentDir().relativePath(c.workspace), "no nimble file found for project"
      nimbleFile = some c.workspace / extractProjectName(c.workspace) & ".nimble"
      writeFile(nimbleFile.get, "")
      nimbleFile = findNimbleFile(c, c.workspace)
      trace c, getCurrentDir().relativePath(c.workspace), "wrote new nimble file"

    patchNimbleFile(nc, c, c.overrides, nimbleFile.get(), args[0])
    if c.errors > 0:
      discard "don't continue for 'cannot resolve'"
    else:
      installDependencies(c, nc, nimbleFile.get())

  of "pin":
    optSingleArg(LockFileName)
    if explicitWorkspaceCmd or c.projectDir == c.workspace or c.projectDir == c.depsDir:
      pinWorkspace c, args[0]
    else:
      let exportNimble = args[0] == NimbleLockFileName
      pinProject c, args[0], exportNimble
  of "rep", "replay", "reproduce":
    optSingleArg(LockFileName)
    replay(c, args[0])
  of "changed":
    optSingleArg(LockFileName)
    listChanged(c, args[0])
  of "convert":
    if args.len < 1:
      fatal "convert command takes a nimble lockfile argument"
    let lfn = if args.len == 1: LockFileName
              else: args[1]
    convertAndSaveNimbleLock c, args[0], lfn
  of "install", "setup":
    # projectCmd()
    if args.len > 1:
      fatal "install command takes a single argument"
    var nimbleFile: Option[string]
    if args.len == 1:
      nimbleFile = some args[0]
    else:
      nimbleFile = findNimbleFile(c, getCurrentDir())
    if nimbleFile.isNone:
      fatal "could not find a .nimble file"
    else:
      var nc = createNimbleContext(c, c.depsDir)
      installDependencies(c, nc, nimbleFile.get())
  of "refresh":
    noArgs()
    updatePackages(c, c.depsDir)
  of "search", "list":
    if c.workspace.len != 0:
      updatePackages(c, c.depsDir)
      let pkgInfos = getPackageInfos(c.depsDir)
      search c, pkgInfos, args
    else:
      search c, @[], args
  of "updateprojects":
    updateDir(c, c.workspace, if args.len == 0: "" else: args[0])
  of "updatedeps":
    updateDir(c, c.depsDir, if args.len == 0: "" else: args[0])
  of "extract":
    singleArg()
    if fileExists(args[0]):
      echo toJson(extractRequiresInfo(args[0]))
    else:
      fatal "File does not exist: " & args[0]
  of "tag":
    projectCmd()
    if args.len == 0:
      tag(c, ord(patch))
    elif args[0].len == 1 and args[0][0] in {'a'..'z'}:
      let field = ord(args[0][0]) - ord('a')
      tag(c, field)
    elif args[0].len == 1 and args[0][0] in {'A'..'Z'}:
      let field = ord(args[0][0]) - ord('A')
      tag(c, field)
    elif '.' in args[0]:
      tag(c, args[0])
    else:
      var field: SemVerField
      try: field = parseEnum[SemVerField](args[0])
      except: fatal "tag command takes one of 'patch' 'minor' 'major', a SemVer tag, or a letter from 'a' to 'z'"
      tag(c, ord(field))
  of "build", "test", "doc", "tasks":
    projectCmd()
    nimbleExec(action, args)
  of "task":
    projectCmd()
    nimbleExec("", args)
  of "env":
    singleArg()
    setupNimEnv c, c.workspace, args[0], Keep in c.flags
  of "outdated":
    listOutdated(c)
  of "new":
    singleArg()
    newProject(c, args[0])
  else:
    fatal "Invalid action: " & action

proc main =
  var c = AtlasContext(projectDir: getCurrentDir(), currentDir: getCurrentDir(), workspace: "")
  try:
    main(c)
  finally:
    writePendingMessages(c)
  if c.errors > 0:
    quit 1

when isMainModule:
  main()<|MERGE_RESOLUTION|>--- conflicted
+++ resolved
@@ -345,11 +345,6 @@
     if c.projectDir == c.workspace or c.projectDir == c.depsDir:
       fatal action & " command must be executed in a project, not in the workspace"
 
-<<<<<<< HEAD
-  var autoinit = false
-  var explicitProjectOverride = false
-  var explicitDepsDirOverride = false
-=======
   template setWorkspaceDir(val: string) =
     if val == ".":
       c.workspace = getCurrentDir()
@@ -382,7 +377,6 @@
     explicitWorkspaceCmd = false
 
   # process cli environment variables
->>>>>>> 53e6a3df
   if existsEnv("NO_COLOR") or not isatty(stdout) or (getEnv("TERM") == "dumb"):
     c.noColors = true
   if existsEnv("ATLAS_WORKSPACE"):
