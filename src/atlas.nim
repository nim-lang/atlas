--- conflicted
+++ resolved
@@ -186,136 +186,7 @@
   else:
     result = (NotFound, u)
 
-<<<<<<< HEAD
 proc traverseLoop(c: var AtlasContext; g: var DepGraph; startIsDep: bool) =
-=======
-proc collectAvailableVersions(c: var AtlasContext; g: var DepGraph; w: Dependency) =
-  when MockupRun:
-    # don't cache when doing the MockupRun:
-    g.availableVersions[w.name] = collectTaggedVersions(c)
-  else:
-    if not g.availableVersions.hasKey(w.name):
-      g.availableVersions[w.name] = collectTaggedVersions(c)
-
-proc toString(x: (string, string, Version)): string =
-  "(" & x[0] & ", " & $x[2] & ")"
-
-proc resolve(c: var AtlasContext; g: var DepGraph) =
-  var b = sat.Builder()
-  b.openOpr(AndForm)
-  # Root must true:
-  b.add newVar(VarId 0)
-
-  assert g.nodes.len > 0
-  #assert g.nodes[0].active # this does not have to be true if some
-  # project is listed multiple times in the .nimble file.
-  # Implications:
-  for i in 0..<g.nodes.len:
-    if g.nodes[i].active:
-      for j in g.nodes[i].parents:
-        # "parent has a dependency on x" is translated to:
-        # "parent implies x" which is "not parent or x"
-        if j >= 0:
-          b.openOpr(OrForm)
-          b.openOpr(NotForm)
-          b.add newVar(VarId j)
-          b.closeOpr
-          b.add newVar(VarId i)
-          b.closeOpr
-    elif g.nodes[i].status == NotFound:
-      # dependency produced an error and so cannot be 'true':
-      b.openOpr(NotForm)
-      b.add newVar(VarId i)
-      b.closeOpr
-
-  var idgen = 0
-  var mapping: seq[(string, string, Version)] = @[]
-  # Version selection:
-  for i in 0..<g.nodes.len:
-    let av = g.availableVersions.getOrDefault(g.nodes[i].name)
-    if g.nodes[i].active and av.len > 0:
-      let bpos = rememberPos(b)
-      # A -> (exactly one of: A1, A2, A3)
-      b.openOpr(OrForm)
-      b.openOpr(NotForm)
-      b.add newVar(VarId i)
-      b.closeOpr
-      b.openOpr(ExactlyOneOfForm)
-
-      let oldIdgen = idgen
-      var q = g.nodes[i].query
-      if g.nodes[i].algo == SemVer: q = toSemVer(q)
-      let commit = extractSpecificCommit(q)
-      if commit.len > 0:
-        var v = Version("#" & commit)
-        for j in countup(0, av.len-1):
-          if q.matches(av[j]):
-            v = av[j][1]
-            break
-        mapping.add (g.nodes[i].name.string, commit, v)
-        b.add newVar(VarId(idgen + g.nodes.len))
-        inc idgen
-      elif g.nodes[i].algo == MinVer:
-        for j in countup(0, av.len-1):
-          if q.matches(av[j]):
-            mapping.add (g.nodes[i].name.string, av[j][0], av[j][1])
-            b.add newVar(VarId(idgen + g.nodes.len))
-            inc idgen
-      else:
-        for j in countdown(av.len-1, 0):
-          if q.matches(av[j]):
-            mapping.add (g.nodes[i].name.string, av[j][0], av[j][1])
-            b.add newVar(VarId(idgen + g.nodes.len))
-            inc idgen
-
-      b.closeOpr # ExactlyOneOfForm
-      b.closeOpr # OrForm
-      if idgen == oldIdgen:
-        b.rewind bpos
-  b.closeOpr
-  let f = toForm(b)
-  var s = newSeq[BindingKind](idgen)
-  when false:
-    let L = g.nodes.len
-    var nodes = newSeq[string]()
-    for i in 0..<L: nodes.add g.nodes[i].name.string
-    echo f$(proc (buf: var string; i: int) =
-      if i < L:
-        buf.add nodes[i]
-      else:
-        buf.add $mapping[i - L])
-  if satisfiable(f, s):
-    for i in g.nodes.len..<s.len:
-      if s[i] == setToTrue:
-        let destDir = mapping[i - g.nodes.len][0]
-        let dir = selectDir(c.workspace / destDir, c.depsDir / destDir)
-        withDir c, dir:
-          checkoutGitCommit(c, toName(destDir), mapping[i - g.nodes.len][1])
-    if NoExec notin c.flags:
-      runBuildSteps(c, g)
-      #echo f
-    if ListVersions in c.flags:
-      echo "selected:"
-      for i in g.nodes.len..<s.len:
-        if s[i] == setToTrue:
-          echo "[x] ", toString mapping[i - g.nodes.len]
-        else:
-          echo "[ ] ", toString mapping[i - g.nodes.len]
-  else:
-    error c, toName(c.workspace), "version conflict; for more information use --showGraph"
-    var usedVersions = initCountTable[string]()
-    for i in g.nodes.len..<s.len:
-      if s[i] == setToTrue:
-        usedVersions.inc mapping[i - g.nodes.len][0]
-    for i in g.nodes.len..<s.len:
-      if s[i] == setToTrue:
-        let counter = usedVersions.getOrDefault(mapping[i - g.nodes.len][0])
-        if counter > 0:
-          error c, toName(mapping[i - g.nodes.len][0]), $mapping[i - g.nodes.len][2] & " required"
-
-proc traverseLoop(c: var AtlasContext; g: var DepGraph; startIsDep: bool): seq[CfgPath] =
-  result = @[]
->>>>>>> fe6b9080
   var i = 0
   while i < g.nodes.len:
     let w = g.nodes[i]
