--- conflicted
+++ resolved
@@ -123,11 +123,7 @@
   if NoColors in c.flags:
     message(c, $k, p, arg)
   else:
-<<<<<<< HEAD
-    var pn = p.string.relativePath(c.workspace)
-=======
     let pn = p.string.relativePath(c.workspace)
->>>>>>> fe6b9080
     let color = case k
                 of Info: fgGreen
                 of Warning: fgYellow
